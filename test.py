--- conflicted
+++ resolved
@@ -334,11 +334,7 @@
         # else:
         #     new_x = x + self.car_length / np.tan(steering_angle) * (np.sin(theta + new_theta) - np.sin(theta)) + np.random.normal(0, self.x_std)
         #     new_y = y + self.car_length / np.tan(steering_angle) * (np.cos(theta) - np.cos(theta + new_theta)) + np.random.normal(0, self.y_std)
-<<<<<<< HEAD
-        print(f"new_x: {new_x}, new_y: {new_y}, new_theta: {new_theta}, steering_angle: {steering_angle}")
-=======
-
->>>>>>> 590cc294
+
         return CarState(new_x, new_y, new_theta, steering_angle)
 
 class TrackVisualizer:
@@ -445,11 +441,7 @@
     )
     kinematics = CarKinematics(
         car_length=car_length,
-<<<<<<< HEAD
-        velocity=1.0,  # Reduced velocity for better control
-=======
         velocity=0.8,  # Reduced velocity for better control
->>>>>>> 590cc294
         dt=0.05,
         x_std=0.001,   # Reduced noise for smoother motion
         y_std=0.001,
